--- conflicted
+++ resolved
@@ -35,12 +35,7 @@
         # Base URL for the Supabase project
         self.supabase_url = "https://hhqppcqltklzfpggdocb.supabase.co"
 
-<<<<<<< HEAD
-        # Eval Scheduler config
-        self.eval_scheduler_url = "http://localhost:8080"
-=======
         self.eval_scheduler_url = "http://eval-scheduler-alb-887401167.us-east-2.elb.amazonaws.com"
->>>>>>> e84081cb
 
         self.supaclient = SyncPostgrestClient(
             self.supabase_url + "/rest/v1", headers={"apiKey": self.public_api_key}
