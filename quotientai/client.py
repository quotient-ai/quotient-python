--- conflicted
+++ resolved
@@ -48,10 +48,6 @@
         if self.api_key:
             self.supaclient._auth_token = {"Authorization": f"Bearer {self.api_key}"}
 
-<<<<<<< HEAD
-=======
-
->>>>>>> 99361cfb
     def status(self):
         current_time = time.time()
         if current_time >= self.token_expiry:
@@ -143,10 +139,6 @@
     ###########################
 
     def create_api_key(self, key_name: str, key_lifetime: int = 30) -> str:
-<<<<<<< HEAD
-=======
-
->>>>>>> 99361cfb
         try:
             if not self.token:
                 raise ValueError("Not logged in. Please log in first.")
@@ -154,11 +146,7 @@
             if self.api_key:
                 raise ValueError("API key already exists. Please remove it first.")
 
-<<<<<<< HEAD
             self.supaclient._auth_token = {"Authorization": f"Bearer {self.token}"}
-=======
-            self.supaclient._auth_token = {'Authorization': f'Bearer {self.token}'}
->>>>>>> 99361cfb
             params = {"key_name": key_name, "key_lifetime": key_lifetime}
             response = self.supaclient.rpc("create_api_key", params=params).execute()
 
@@ -197,13 +185,9 @@
                 f"Failed to get API key information: {api_err.message} ({api_err.code})"
             ) from api_err
         except Exception as e:
-<<<<<<< HEAD
             raise QuotientAIException(
                 f"Failed to get API key information: {str(e)}"
             ) from e
-=======
-            raise QuotientAIException(f"Failed to get API key information: {str(e)}") from e
->>>>>>> 99361cfb
 
     def remove_api_key(self):
         self.api_key = None
@@ -214,11 +198,7 @@
 
     def list_api_keys(self):
         try:
-<<<<<<< HEAD
             response = self.supaclient.table("api_keys").select("*").execute()
-=======
-            response = self.supaclient.table('api_keys').select("*").execute()
->>>>>>> 99361cfb
             if not response.data:
                 raise ValueError("API keys not returned")
             return response.data
@@ -381,10 +361,6 @@
         except Exception as e:
             raise QuotientAIException(f"Failed to create recipe: {str(e)}") from e
 
-<<<<<<< HEAD
-=======
-
->>>>>>> 99361cfb
     def delete_recipe(self, recipe_id):
         try:
             response = (
