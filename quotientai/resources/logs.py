from typing import Any, Dict, List, Optional
import asyncio
import httpx
import logging
from dataclasses import dataclass
from datetime import datetime


@dataclass
class Log:
    """
    Represents a log entry from the QuotientAI API
    """
    id: str
    app_name: str
    environment: str
    hallucination_detection: bool
    inconsistency_detection: bool
    user_query: str
    model_output: str
    documents: List[str]
    message_history: Optional[List[Dict[str, Any]]]
    instructions: Optional[List[str]]
    tags: Dict[str, Any]
    created_at: datetime

    def __rich_repr__(self):
        yield "id", self.id
        yield "app_name", self.app_name
        yield "environment", self.environment
        yield "created_at", self.created_at


class LogsResource:
    def __init__(self, client) -> None:
        self._client = client
        self.logger = logging.getLogger(__name__)

    def list(
        self,
        *,
        app_name: Optional[str] = None,
        environment: Optional[str] = None,
        start_date: Optional[datetime] = None,
        end_date: Optional[datetime] = None,
        limit: Optional[int] = None,
        offset: Optional[int] = None,
    ) -> List[Log]:
        """
        List logs with optional filtering parameters.
        
        Args:
            app_name: Filter logs by application name
            environment: Filter logs by environment
            start_date: Filter logs created after this date
            end_date: Filter logs created before this date
            limit: Maximum number of logs to return
            offset: Number of logs to skip
        """
        params = {
            "app_name": app_name,
            "environment": environment,
            "start_date": start_date.isoformat() if start_date else None,
            "end_date": end_date.isoformat() if end_date else None,
            "limit": limit,
            "offset": offset,
        }
        # Remove None values
        params = {k: v for k, v in params.items() if v is not None}
        
        try:
            response = self._client._get("/logs", params=params)
            data = response["logs"]

            logs = []
            for log in data:
                logs.append(
                    Log(
                        id=log["id"],
                        app_name=log["app_name"],
                        environment=log["environment"],
                        hallucination_detection=log["hallucination_detection"],
                        inconsistency_detection=log["inconsistency_detection"],
                        user_query=log["user_query"],
                        model_output=log["model_output"],
                        documents=log["documents"],
                        message_history=log["message_history"],
                        instructions=log["instructions"],
                        tags=log["tags"],
                        created_at=datetime.fromisoformat(log["created_at"]),
                    )
                )
            return logs
        except Exception:
            self.logger.error("Error listing logs", exc_info=True)
            raise

    def create(
        self,
        app_name: str,
        environment: str,
        hallucination_detection: bool,
        inconsistency_detection: bool,
        user_query: str,
        model_output: str,
        documents: List[str],
        message_history: Optional[List[Dict[str, Any]]] = None,
        instructions: Optional[List[str]] = None,
        tags: Optional[Dict[str, Any]] = {},
<<<<<<< HEAD
=======
        contexts: Optional[List[str]] = [],
        hallucination_detection_sample_rate: Optional[float] = 0,
>>>>>>> 44d14d58
    ):
        """
        Create a log
        """
        data = {
            "app_name": app_name,
            "environment": environment,
            "tags": tags,
            "hallucination_detection": hallucination_detection,
            "inconsistency_detection": inconsistency_detection,
            "user_query": user_query,
            "model_output": model_output,
            "documents": documents,
            "message_history": message_history,
            "instructions": instructions,
<<<<<<< HEAD
=======
            "contexts": contexts,
            "hallucination_detection_sample_rate": hallucination_detection_sample_rate,
>>>>>>> 44d14d58
        }

        try:
            response = self._client._post("/logs", data)
            return response
        except Exception as e:
            self.logger.error("Error creating quotientai_log", exc_info=True)
            pass


class AsyncLogsResource:
    def __init__(self, client) -> None:
        self._client = client
        self.logger = logging.getLogger(__name__)

    async def list(
        self,
        *,
        app_name: Optional[str] = None,
        environment: Optional[str] = None,
        start_date: Optional[datetime] = None,
        end_date: Optional[datetime] = None,
        limit: Optional[int] = None,
        offset: Optional[int] = None,
    ) -> List[Log]:
        """
        List logs asynchronously with optional filtering parameters.
        
        Args:
            app_name: Filter logs by application name
            environment: Filter logs by environment
            start_date: Filter logs created after this date
            end_date: Filter logs created before this date
            limit: Maximum number of logs to return
            offset: Number of logs to skip
        """
        params = {
            "app_name": app_name,
            "environment": environment,
            "start_date": start_date.isoformat() if start_date else None,
            "end_date": end_date.isoformat() if end_date else None,
            "limit": limit,
            "offset": offset,
        }
        # Remove None values
        params = {k: v for k, v in params.items() if v is not None}
        
        try:
            response = await self._client._get("/logs", params=params)
            data = response["logs"]

            logs = []
            for log in data:
                logs.append(
                    Log(
                        id=log["id"],
                        app_name=log["app_name"],
                        environment=log["environment"],
                        hallucination_detection=log["hallucination_detection"],
                        inconsistency_detection=log["inconsistency_detection"],
                        user_query=log["user_query"],
                        model_output=log["model_output"],
                        documents=log["documents"],
                        message_history=log["message_history"],
                        instructions=log["instructions"],
                        tags=log["tags"],
                        created_at=datetime.fromisoformat(log["created_at"]),
                    )
                )
            return logs
        except Exception:
            self.logger.error("Error listing logs", exc_info=True)
            raise

    async def create(
        self,
        app_name: str,
        environment: str,
        hallucination_detection: bool,
        inconsistency_detection: bool,
        user_query: str,
        model_output: str,
        documents: List[str],
        message_history: Optional[List[Dict[str, Any]]] = None,
        instructions: Optional[List[str]] = None,
        tags: Optional[Dict[str, Any]] = {},
<<<<<<< HEAD
=======
        contexts: Optional[List[str]] = [],
        hallucination_detection_sample_rate: Optional[float] = 0,
>>>>>>> 44d14d58
    ):
        """
        Create a log asynchronously
        """
        data = {
            "app_name": app_name,
            "environment": environment,
            "tags": tags,
            "hallucination_detection": hallucination_detection,
            "inconsistency_detection": inconsistency_detection,
            "user_query": user_query,
            "model_output": model_output,
            "documents": documents,
            "message_history": message_history,
            "instructions": instructions,
<<<<<<< HEAD
=======
            "contexts": contexts,
            "hallucination_detection_sample_rate": hallucination_detection_sample_rate,
>>>>>>> 44d14d58
        }

        try:
            response = await self._client._post("/logs", data)
            return response
        except Exception as e:
            self.logger.error("Error creating quotientai_log", exc_info=True)
            pass<|MERGE_RESOLUTION|>--- conflicted
+++ resolved
@@ -107,11 +107,7 @@
         message_history: Optional[List[Dict[str, Any]]] = None,
         instructions: Optional[List[str]] = None,
         tags: Optional[Dict[str, Any]] = {},
-<<<<<<< HEAD
-=======
-        contexts: Optional[List[str]] = [],
         hallucination_detection_sample_rate: Optional[float] = 0,
->>>>>>> 44d14d58
     ):
         """
         Create a log
@@ -127,11 +123,7 @@
             "documents": documents,
             "message_history": message_history,
             "instructions": instructions,
-<<<<<<< HEAD
-=======
-            "contexts": contexts,
             "hallucination_detection_sample_rate": hallucination_detection_sample_rate,
->>>>>>> 44d14d58
         }
 
         try:
@@ -218,11 +210,7 @@
         message_history: Optional[List[Dict[str, Any]]] = None,
         instructions: Optional[List[str]] = None,
         tags: Optional[Dict[str, Any]] = {},
-<<<<<<< HEAD
-=======
-        contexts: Optional[List[str]] = [],
         hallucination_detection_sample_rate: Optional[float] = 0,
->>>>>>> 44d14d58
     ):
         """
         Create a log asynchronously
@@ -238,11 +226,7 @@
             "documents": documents,
             "message_history": message_history,
             "instructions": instructions,
-<<<<<<< HEAD
-=======
-            "contexts": contexts,
             "hallucination_detection_sample_rate": hallucination_detection_sample_rate,
->>>>>>> 44d14d58
         }
 
         try:
